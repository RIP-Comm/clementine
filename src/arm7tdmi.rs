<<<<<<< HEAD
use std::{fmt::Error, rc::Rc};
=======
use std::fmt::{Debug, Error};
>>>>>>> 72b34ded

use crate::{condition::Condition, cpsr::Cpsr, cpu::Cpu};

pub(crate) struct Arm7tdmi {
    rom: Rc<Vec<u8>>,

    registers: [u32; 16],

    program_counter: u32,
    cpsr: Cpsr,
}

const OPCODE_ARM_SIZE: usize = 4;

impl Cpu for Arm7tdmi {
    type OpCodeType = u32;
    type InstructionType = ArmModeInstruction;

    fn fetch(&self) -> Self::OpCodeType {
        let instruction_index = self.program_counter as usize;
        let end_instruction = instruction_index + OPCODE_ARM_SIZE;
        let data_instruction: [u8; 4] = self.rom[instruction_index..end_instruction]
            .try_into()
            .unwrap();

        let op_code = u32::from_le_bytes(data_instruction);
        println!();
        println!("opcode -> {:b}", op_code);

        op_code
    }

    fn decode(&self, op_code: Self::OpCodeType) -> (Condition, Self::InstructionType) {
        let condition = (op_code >> 28) as u8; // bit 31..=28
        println!("condition -> {:x}", condition);

        let res_decode = ArmModeInstruction::get_instruction(op_code);
        if res_decode.is_err() {
            todo!("ArmModeInstruction")
        }
        let instruction = res_decode.expect("ArmMode");
        println!("instruction -> {:?}", instruction);

        (condition.into(), instruction)
    }

    fn execute(&mut self, op_code: u32, instruction_type: ArmModeInstruction) {
        use ArmModeInstruction::*;
        match instruction_type {
            Branch => {
                self.branch(op_code);
            }
            BranchLink => {
                self.branch_link(op_code);
            }
            Mov => {
                self.mov(op_code);
            }
            _ => todo!("Instruction not implemented yet."),
        }
    }

    fn step(&mut self) {
        let op_code = self.fetch();

        let (condition, instruction) = self.decode(op_code);
        if self.cpsr.can_execute(condition) {
            self.execute(op_code, instruction)
        }
    }
}

impl Arm7tdmi {
    pub(crate) fn new(rom: Rc<Vec<u8>>) -> Self {
        Self {
            rom,
            program_counter: 0,
            registers: [0; 16],
            cpsr: Cpsr::default(),
        }
    }

    fn branch(&mut self, op_code: u32) {
        let offset = op_code & 0x00_FF_FF_FF;
        println!("offset: {:?}", offset);

        self.program_counter += 8 + offset * 4;
        println!("PC: {:?}", self.program_counter);
    }

    fn branch_link(&mut self, op_code: u32) {
        todo!("Branch Link")
    }

    fn mov(&mut self, op_code: u32) {
        // bits [24-21] are the RD
        let rd = (op_code & 0x00_00_F0_00) >> 12;
        println!("RD: {:?}", rd);

        // 25th bit is I = Immediate Flag
        let immediate: bool = (op_code & 0x02_00_00_00) >> 25 == 1;
        println!("Immediate: {:?}", immediate);

        // 20th bit is S = Condition Set
        if op_code & 0x00_08_00_00 > 0 {
            todo!("Condition set")
        }

        if immediate {
            // bits [7-0] are the immediate value
            let immediate_value = op_code & 0x00_00_00_FF;
            println!("value: {:?}", immediate_value);

            // the instruction is MOV RD, immediate_value
            self.registers[rd as usize] = immediate_value;
        } else {
            todo!("Not implemented yet.");
        }

        // N.B: I'm not sure where this has to be executed
        self.program_counter += OPCODE_ARM_SIZE as u32;
    }
}

#[derive(Debug, PartialEq, Eq)]
pub(crate) enum ArmModeInstruction {
    Branch = 0x0A_00_00_00,
    BranchLink = 0x0B_00_00_00,

    /// 27-26 must be 0b00
    /// 24-21 must be 0b1101
    /// 19-16 must be 0b0000
    Mov = 0x01_A0_00_00,
}

impl ArmModeInstruction {
    fn get_instruction(op_code: u32) -> Result<ArmModeInstruction, Error> {
        use ArmModeInstruction::*;

        if Self::check(Branch, op_code) {
            Ok(Branch)
        } else if Self::check(BranchLink, op_code) {
            Ok(BranchLink)
        } else if Self::check(Mov, op_code) {
            Ok(Mov)
        } else {
            Err(Error)
        }
    }

    fn check(instruction_type: ArmModeInstruction, op_code: u32) -> bool {
        (Self::get_mask(&instruction_type) & op_code) == instruction_type as u32
    }

    fn get_mask(instruction_type: &ArmModeInstruction) -> u32 {
        use ArmModeInstruction::*;

        match instruction_type {
            Branch | BranchLink => 0x0F_00_00_00,
            Mov => 0x0D_EF_00_00,
            _ => todo!(),
        }
    }
}
#[cfg(test)]
mod tests {
    use pretty_assertions::assert_eq;

    use super::*;

    #[test]
    fn decode_branch() {
        let output = ArmModeInstruction::get_instruction(0b1110_1010_0000_0000_0000_0000_0111_1111);
        assert_eq!(output, Ok(ArmModeInstruction::Branch));
    }

    #[test]
    fn check_mov_rx_immediate() {
        // MOV R0, 0
        let mut opcode: u32 = 0b11100011101000000000000000000000;

        // MOV Rx,x
        let mut cpu = Arm7tdmi::new(vec![]);
        for rx in 0..16u32 {
            let register_for_op = rx << 12;
            let immediate_value = rx;

            //Rd parameter
            opcode = (opcode & 0xFF_FF_0F_FF) + register_for_op;
            //Immediate parameter
            opcode = (opcode & 0xFF_FF_FF_00) + immediate_value;

            let (condition, instruction_type) = cpu.decode(opcode);
            assert_eq!(condition as u32, Condition::AL as u32);
            assert_eq!(instruction_type, ArmModeInstruction::Mov);

            cpu.execute(opcode, instruction_type);
            assert_eq!(cpu.registers[rx as usize], rx);
        }
    }
}<|MERGE_RESOLUTION|>--- conflicted
+++ resolved
@@ -1,8 +1,5 @@
-<<<<<<< HEAD
-use std::{fmt::Error, rc::Rc};
-=======
-use std::fmt::{Debug, Error};
->>>>>>> 72b34ded
+use std::{fmt::{Debug, Error}, rc::Rc};
+
 
 use crate::{condition::Condition, cpsr::Cpsr, cpu::Cpu};
 
